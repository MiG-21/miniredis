// Commands from http://redis.io/commands#connection

package miniredis

import (
	"strconv"

	"github.com/bsm/redeo"
)

// Select sets the DB id for all direct commands.
func (m *Miniredis) Select(i int) {
	m.Lock()
	defer m.Unlock()
	m.selectedDB = i
}

func commandsConnection(m *Miniredis, srv *redeo.Server) {
	srv.HandleFunc("AUTH", m.cmdAuth)
	srv.HandleFunc("ECHO", m.cmdEcho)
	srv.HandleFunc("PING", m.cmdPing)
	srv.HandleFunc("SELECT", m.cmdSelect)
}

// PING
func (m *Miniredis) cmdPing(out *redeo.Responder, r *redeo.Request) error {
	out.WriteInlineString("PONG")
	return nil
}

// AUTH
func (m *Miniredis) cmdAuth(out *redeo.Responder, r *redeo.Request) error {
	out.WriteOK()
	return nil
}

// ECHO
func (m *Miniredis) cmdEcho(out *redeo.Responder, r *redeo.Request) error {
	if len(r.Args) != 1 {
		setDirty(r.Client())
		out.WriteErrorString("usage error")
		return nil
	}
	msg := r.Args[0]
	out.WriteString(msg)
	return nil
}

// SELECT
func (m *Miniredis) cmdSelect(out *redeo.Responder, r *redeo.Request) error {
	if len(r.Args) != 1 {
		setDirty(r.Client())
		out.WriteErrorString("usage error")
		return nil
<<<<<<< HEAD
	}
	id, err := strconv.Atoi(r.Args[0])
	if err != nil {
		id = 0
	}

	m.Lock()
	defer m.Unlock()

	ctx := getCtx(r.Client())
	ctx.selectedDB = id

	out.WriteOK()
	return nil
=======
	})

	srv.HandleFunc("QUIT", func(out *redeo.Responder, r *redeo.Request) error {
		out.WriteOK()
		r.Client().Close()
		return nil
	})
>>>>>>> 316d40f0
}<|MERGE_RESOLUTION|>--- conflicted
+++ resolved
@@ -20,6 +20,7 @@
 	srv.HandleFunc("ECHO", m.cmdEcho)
 	srv.HandleFunc("PING", m.cmdPing)
 	srv.HandleFunc("SELECT", m.cmdSelect)
+	srv.HandleFunc("QUIT", m.cmdQuit)
 }
 
 // PING
@@ -52,7 +53,6 @@
 		setDirty(r.Client())
 		out.WriteErrorString("usage error")
 		return nil
-<<<<<<< HEAD
 	}
 	id, err := strconv.Atoi(r.Args[0])
 	if err != nil {
@@ -67,13 +67,12 @@
 
 	out.WriteOK()
 	return nil
-=======
-	})
+}
 
-	srv.HandleFunc("QUIT", func(out *redeo.Responder, r *redeo.Request) error {
-		out.WriteOK()
-		r.Client().Close()
-		return nil
-	})
->>>>>>> 316d40f0
+// QUIT
+func (m *Miniredis) cmdQuit(out *redeo.Responder, r *redeo.Request) error {
+	// QUIT isn't transactionfied and accepts any arguments.
+	out.WriteOK()
+	r.Client().Close()
+	return nil
 }